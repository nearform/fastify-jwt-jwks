import { FastifyPluginCallback, FastifyReply, FastifyRequest } from 'fastify'
import 'fastify-jwt'

<<<<<<< HEAD
=======
import { DecodeOptions, JwtPayload, Jwt } from 'jsonwebtoken'
>>>>>>> 508db1af
import NodeCache from 'node-cache'


export interface FastifyAuth0VerifyOptions {
  /**
   * The Auth0 tenant domain. It enables verification of RS256 encoded JWT tokens.
   * It is also used to verify the token issuer (iss).
   * Either provide a domain or the full URL, including the trailing slash (https://domain.com/).
   */
  readonly domain?: string
  /**
   * The Auth0 audience (aud), usually the API name.
   * If you provide the value true, the domain will be also used as audience.
   * Accepts a string value, or an array of strings for multiple providers.
   */
  readonly audience?: string | readonly string[] | boolean
  /**
   * The Auth0 issuer (iss), usually the API name.
   * By default the domain will be also used as audience.
   * Accepts a string value, or an array of strings for multiple issuers.
   */
  readonly issuer?: string
  /**
   * The Auth0 client secret. It enables verification of HS256 encoded JWT tokens.
   */
  readonly secret?: string
  /**
   * If to return also the header and signature of the verified token.
   */
  readonly complete?: boolean
  /**
   * How long (in milliseconds) to cache RS256 secrets before getting them
   * again using well known JWKS URLS. Setting to 0 or less disables the cache.
   */
  readonly secretsTtl?: string | number
}

export interface Auth0Verify extends Pick<FastifyAuth0VerifyOptions, 'domain' | 'audience' | 'secret'> {
  readonly verify: FastifyAuth0VerifyOptions & {
    readonly algorithms: readonly string[]
    readonly audience?: string | readonly string[]
  }
}

export type Authenticate = (request: FastifyRequest, reply: FastifyReply) => Promise<void>

/**
 * Auth0 verification plugin for Fastify, internally uses fastify-jwt and jsonwebtoken.
 */
export const fastifyAuth0Verify: FastifyPluginCallback<FastifyAuth0VerifyOptions>
export default fastifyAuth0Verify

declare module 'fastify' {
  interface FastifyInstance {
    authenticate: Authenticate
    auth0Verify: Auth0Verify
  }

  interface FastifyRequest{
    auth0Verify: Auth0Verify
<<<<<<< HEAD
=======
    jwtDecode: (options?: DecodeOptions & { complete: true } | DecodeOptions & { json: true } | DecodeOptions) => null | JwtPayload | Jwt | string
>>>>>>> 508db1af
    auth0VerifySecretsCache: Pick<NodeCache, 'get' | 'set' | 'close'>
  }
}<|MERGE_RESOLUTION|>--- conflicted
+++ resolved
@@ -1,16 +1,16 @@
 import { FastifyPluginCallback, FastifyReply, FastifyRequest } from 'fastify'
 import 'fastify-jwt'
 
-<<<<<<< HEAD
-=======
 import { DecodeOptions, JwtPayload, Jwt } from 'jsonwebtoken'
->>>>>>> 508db1af
 import NodeCache from 'node-cache'
 
 
 export interface FastifyAuth0VerifyOptions {
   /**
-   * The Auth0 tenant domain. It enables verification of RS256 encoded JWT tokens.
+   * The Auth0 tenant domain. It enables verification of RS256 encoded 
+   
+   
+   tokens.
    * It is also used to verify the token issuer (iss).
    * Either provide a domain or the full URL, including the trailing slash (https://domain.com/).
    */
@@ -65,10 +65,6 @@
 
   interface FastifyRequest{
     auth0Verify: Auth0Verify
-<<<<<<< HEAD
-=======
-    jwtDecode: (options?: DecodeOptions & { complete: true } | DecodeOptions & { json: true } | DecodeOptions) => null | JwtPayload | Jwt | string
->>>>>>> 508db1af
     auth0VerifySecretsCache: Pick<NodeCache, 'get' | 'set' | 'close'>
   }
 }